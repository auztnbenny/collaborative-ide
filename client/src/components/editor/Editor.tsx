--- conflicted
+++ resolved
@@ -1,81 +1,60 @@
-<<<<<<< HEAD
-import { useAppContext } from "@/context/AppContext";
-import { useFileSystem } from "@/context/FileContext";
-import { useSettings } from "@/context/SettingContext";
-import { useSocket } from "@/context/SocketContext";
-import usePageEvents from "@/hooks/usePageEvents";
-import { editorThemes } from "@/resources/Themes";
-import { FileSystemItem } from "@/types/file";
-import { SocketEvent } from "@/types/socket";
-import { color } from "@uiw/codemirror-extensions-color";
-import { hyperLink } from "@uiw/codemirror-extensions-hyper-link";
-import { LanguageName, loadLanguage } from "@uiw/codemirror-extensions-langs";
-import CodeMirror, { Extension, ViewUpdate, scrollPastEnd } from "@uiw/react-codemirror";
-import { useEffect, useMemo, useState } from "react";
-import toast from "react-hot-toast";
-import { cursorTooltipBaseTheme, tooltipField } from "./tooltip";
-import TerminalComponent from "@/components/terminal/Terminal";
-=======
-import { useAppContext } from '@/context/AppContext'
-import { useFileSystem } from '@/context/FileContext'
-import { useSettings } from '@/context/SettingContext'
-import { useSocket } from '@/context/SocketContext'
-import usePageEvents from '@/hooks/usePageEvents'
-import useResponsive from '@/hooks/useResponsive'
-import { editorThemes } from '@/resources/Themes'
-import { FileSystemItem } from '@/types/file'
-import { SocketEvent } from '@/types/socket'
-import { color } from '@uiw/codemirror-extensions-color'
-import { hyperLink } from '@uiw/codemirror-extensions-hyper-link'
-import { LanguageName, loadLanguage } from '@uiw/codemirror-extensions-langs'
+import { useAppContext } from "@/context/AppContext"
+import { useFileSystem } from "@/context/FileContext"
+import { useSettings } from "@/context/SettingContext"
+import { useSocket } from "@/context/SocketContext"
+import usePageEvents from "@/hooks/usePageEvents"
+import useResponsive from "@/hooks/useResponsive"
+import { editorThemes } from "@/resources/Themes"
+import { FileSystemItem } from "@/types/file"
+import { SocketEvent } from "@/types/socket"
+import { color } from "@uiw/codemirror-extensions-color"
+import { hyperLink } from "@uiw/codemirror-extensions-hyper-link"
+import { LanguageName, loadLanguage } from "@uiw/codemirror-extensions-langs"
 import CodeMirror, {
     Extension,
     ViewUpdate,
     scrollPastEnd,
-} from '@uiw/react-codemirror'
-import { useEffect, useMemo, useState } from 'react'
-import toast from 'react-hot-toast'
-import { cursorTooltipBaseTheme, tooltipField } from './tooltip'
->>>>>>> 0da54a2a
+} from "@uiw/react-codemirror"
+import { useEffect, useMemo, useState } from "react"
+import toast from "react-hot-toast"
+import { cursorTooltipBaseTheme, tooltipField } from "./tooltip"
 
 function Editor() {
-  const { users, currentUser } = useAppContext();
-  const { activeFile, setActiveFile } = useFileSystem();
-  const { theme, language, fontSize } = useSettings();
-  const { socket } = useSocket();
-  const [timeOut, setTimeOut] = useState(setTimeout(() => {}, 0));
-  const filteredUsers = useMemo(() => users.filter((u) => u.username !== currentUser.username), [users, currentUser]);
-  const [extensions, setExtensions] = useState<Extension[]>([]);
+    const { users, currentUser } = useAppContext()
+    const { activeFile, setActiveFile } = useFileSystem()
+    const { theme, language, fontSize } = useSettings()
+    const { socket } = useSocket()
+    const { viewHeight } = useResponsive()
+    const [timeOut, setTimeOut] = useState(setTimeout(() => {}, 0))
+    const filteredUsers = useMemo(
+        () => users.filter((u) => u.username !== currentUser.username),
+        [users, currentUser],
+    )
+    const [extensions, setExtensions] = useState<Extension[]>([])
 
-  const onCodeChange = (code: string, view: ViewUpdate) => {
-    if (!activeFile) return;
+    const onCodeChange = (code: string, view: ViewUpdate) => {
+        if (!activeFile) return
 
-    const file: FileSystemItem = { ...activeFile, content: code };
-    setActiveFile(file);
-    const cursorPosition = view.state?.selection?.main?.head;
-    socket.emit(SocketEvent.TYPING_START, { cursorPosition });
-    socket.emit(SocketEvent.FILE_UPDATED, { fileId: activeFile.id, newContent: code });
-    clearTimeout(timeOut);
+        const file: FileSystemItem = { ...activeFile, content: code }
+        setActiveFile(file)
+        const cursorPosition = view.state?.selection?.main?.head
+        socket.emit(SocketEvent.TYPING_START, { cursorPosition })
+        socket.emit(SocketEvent.FILE_UPDATED, {
+            fileId: activeFile.id,
+            newContent: code,
+        })
+        clearTimeout(timeOut)
 
-    const newTimeOut = setTimeout(() => socket.emit(SocketEvent.TYPING_PAUSE), 1000);
-    setTimeOut(newTimeOut);
-  };
+        const newTimeOut = setTimeout(
+            () => socket.emit(SocketEvent.TYPING_PAUSE),
+            1000,
+        )
+        setTimeOut(newTimeOut)
+    }
 
-  // Listen wheel event to zoom in/out and prevent page reload
-  usePageEvents();
+    // Listen wheel event to zoom in/out and prevent page reload
+    usePageEvents()
 
-<<<<<<< HEAD
-  useEffect(() => {
-    const extensions = [color, hyperLink, tooltipField(filteredUsers), cursorTooltipBaseTheme, scrollPastEnd()];
-    const langExt = loadLanguage(language.toLowerCase() as LanguageName);
-    if (langExt) {
-      extensions.push(langExt);
-    } else {
-      toast.error("Syntax highlighting is unavailable for this language. Please adjust the editor settings; it may be listed under a different name.", { duration: 5000 });
-    }
-    setExtensions(extensions);
-  }, [filteredUsers, language]);
-=======
     useEffect(() => {
         const extensions = [
             color,
@@ -89,38 +68,16 @@
             extensions.push(langExt)
         } else {
             toast.error(
-                'Syntax highlighting is unavailable for this language. Please adjust the editor settings; it may be listed under a different name.',
+                "Syntax highlighting is unavailable for this language. Please adjust the editor settings; it may be listed under a different name.",
                 {
                     duration: 5000,
                 },
             )
         }
->>>>>>> 0da54a2a
 
-  return (
-    <div style={{ display: "flex", flexDirection: "column", height: "100%" }}>
-      <div style={{ flex: "0 1 40%", minHeight: "40vh" }}>
-        <CodeMirror
-          theme={editorThemes[theme]}
-          onChange={onCodeChange}
-          value={activeFile?.content}
-          extensions={extensions}
-          style={{
-            fontSize: fontSize + "px",
-            height: "100%",
-            width: "100%",
-          }}
-        />
-      </div>
+        setExtensions(extensions)
+    }, [filteredUsers, language])
 
-<<<<<<< HEAD
-      {/* Render the terminal below the editor */}
-      <div style={{ flex: "1 1 60%", minHeight: "60vh", overflow: "auto" }}>
-        <TerminalComponent />
-      </div>
-    </div>
-  );
-=======
     return (
         <CodeMirror
             theme={editorThemes[theme]}
@@ -130,13 +87,12 @@
             minHeight="100%"
             maxWidth="100vw"
             style={{
-                fontSize: fontSize + 'px',
+                fontSize: fontSize + "px",
                 height: viewHeight,
-                position: 'relative',
+                position: "relative",
             }}
         />
     )
->>>>>>> 0da54a2a
 }
 
-export default Editor;+export default Editor